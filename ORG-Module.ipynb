--- conflicted
+++ resolved
@@ -1707,7 +1707,6 @@
     "path = Path(cfg, os.getcwd())\n",
     "voc.load()\n",
     "\n",
-<<<<<<< HEAD
     "encoder = Encoder(cfg)\n",
     "decoder = DecoderRNN(cfg, voc)\n",
     "\n",
@@ -1795,18 +1794,6 @@
    ],
    "source": [
     "targets"
-=======
-    "model = ORG_TRL(voc, cfg, path)\n",
-    "\n",
-    "# for data in train_loader:\n",
-    "#     appearance_features, targets, mask, max_length, _, motion_features, _ = data\n",
-    "#     print(appearance_features.shape)\n",
-    "#     print(targets.shape)\n",
-    "#     print(mask.shape)\n",
-    "#     print(max_length)\n",
-    "#     print(motion_features.shape)\n",
-    "#     break"
->>>>>>> aaf6cfbd
    ]
   },
   {
