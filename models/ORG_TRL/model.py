--- conflicted
+++ resolved
@@ -246,12 +246,10 @@
         
         # CHECK NEW
         self.temporal_attention = TemporalAttention(cfg)
-<<<<<<< HEAD
-=======
+
         self.spatial_attention = SpatialAttention(cfg)
 
         self.embedding_dropout = nn.Dropout(cfg.dropout)
->>>>>>> aaf6cfbd
 
         self.language_lstm = nn.LSTM(input_size=cfg.language_lstm_input_size, 
                                      hidden_size=cfg.decoder_hidden_size,
@@ -288,7 +286,6 @@
         '''
 
         embedded = self.embedding(inputs) # [inputs:(1, batch)  outputs:(1, batch, embedding_size)]
-<<<<<<< HEAD
         embedded = self.embedding_dropout(embedded)
 
         # last_hidden_lang = lang_hidden[0] if self.decoder_type=='lstm' else lang_hidden
@@ -296,8 +293,7 @@
         #                                          last_hidden_lang.size(1), 
         #                                          last_hidden_lang.size(2))
         # last_hidden_lang = last_hidden_lang[-1]
-=======
->>>>>>> aaf6cfbd
+
 
         # global mean pooled the v features
         v_bar_features = torch.mean(v_features, dim=1, keepdim=True).squeeze(1).unsqueeze(0)
@@ -320,24 +316,13 @@
         # context global vector
         # is the product of element-wise multiplication of
         # attention weight and v_features (batch_size, features_size * 2)
-<<<<<<< HEAD
-        context_global_vector, alpha = self.temporal_attention(last_hidden_attn, 
-                                                               v_features)
-
-        # CHECK NEW
-        # motion_feats, motion_weights = self.temporal_attention(last_hidden_lang, motion_feats) #(100, 1536) #(100, 28, 1)
-        # context_vector = torch.cat((appearance_feats, motion_feats), dim=1).unsqueeze(0) #(1, B, 512*2)
-
-        # concat [c_global, c_local, h_attn]
-        context_global_vector = context_global_vector.unsqueeze(0)
-=======
+
         context_global_vector, alpha = self.temporal_attention(last_hidden_attn, v_features)
         
         local_aligned_features = torch.sum(torch.mul(aligned_objects, alpha.unsqueeze(-1)), dim=1)
 
         # input local_aligned_features into the spatial attention
         context_local_vector = self.spatial_attention(last_hidden_attn, local_aligned_features)
->>>>>>> aaf6cfbd
 
         # concat [c_global, c_local, h_attn] (3, 128, 512) (L, N, dim_feature)
         input_lang_lstm = torch.cat((context_global_vector.unsqueeze(0), 
@@ -414,7 +399,6 @@
             torch.save(self.decoder.state_dict(), decoder_path)
         else:
             print('Invalid path address given.')
-<<<<<<< HEAD
 
     ## NEW TRL TRAINING PARADIGM
     def set_trl(self, bert_variant="Bert"):
@@ -498,7 +482,6 @@
                 print("index2dbert embedding shape: {}".format(self.index2bert.shape))
             else:
                 print('File not found Error..')
-=======
     
     def align_object_variable(self, r_feats, r_hat):
         '''
@@ -526,7 +509,6 @@
                                       expand(-1, -1, -1, r_hat.size(-1)))
 
         return torch.cat([r_hat[:, 0].unsqueeze(1), aligned_frames], dim=1)
->>>>>>> aaf6cfbd
             
     def train_epoch(self,
                     dataloader,
@@ -711,10 +693,6 @@
         
         return sum(print_losses) / n_totals
     
-<<<<<<< HEAD
-
-=======
->>>>>>> aaf6cfbd
     def eval_epoch(self,
                    dataloader,
                    utils):
@@ -727,68 +705,23 @@
              epoch_loss : Average single time step loss for an epoch
         '''
         total_loss = 0
-<<<<<<< HEAD
-        start_iteration = 1
-        print_loss = 0
-        iteration = 1
-
-        # if self.cfg.opt_encoder:
-        #     self.encoder.train()
-        # self.decoder.train()
-
-        for data in dataloader:
-            ## Perlu Merubah Dataloader
-            appearance_features, targets, mask, max_length, _, motion_features, _ = data
-=======
+
         print_loss = 0
 
         for data in dataloader:
             appearance_features, targets, mask, max_length, _, motion_features, object_features = data
->>>>>>> aaf6cfbd
             use_teacher_forcing = True if random.random() < self.teacher_forcing_ratio else False
             
             loss = self.eval_iter(utils, 
                                   appearance_features,
-<<<<<<< HEAD
-                                  motion_features, 
-=======
                                   motion_features,
                                   object_features, 
->>>>>>> aaf6cfbd
                                   targets, 
                                   mask, 
                                   max_length, 
                                   use_teacher_forcing)
             print_loss += loss
             total_loss += loss
-
-<<<<<<< HEAD
-            # Print progress
-            # if iteration % self.print_every == 0:
-            #     print_loss_avg = print_loss / self.print_every
-            #     print("Iteration: {}; Percent complete: {:.1f}%; Average loss: {:.4f}".
-            #     format(iteration, iteration / len(dataloader) * 100, print_loss_avg))
-            #     print_loss = 0
-             
-            # iteration += 1
-
-        return total_loss/len(dataloader)
-    
-
-    @torch.no_grad()
-    def eval_iter(self, 
-                  utils,
-                  input_variable,
-                  motion_variable,
-                  target_variable,
-                  mask,
-                  max_target_len,
-                  use_teacher_forcing
-                   ):
-        '''
-        Forward propagate input signal and update model for a single iteration. 
-        
-=======
         return total_loss/len(dataloader)
         
     @torch.no_grad()
@@ -796,7 +729,6 @@
                   target_variable, mask, max_target_len):
         '''
         Forward propagate input signal and update model for a single iteration. 
->>>>>>> aaf6cfbd
         Args:
         Inputs:
             input_variable : video mini-batch tensor; size = (B, T, F)
@@ -808,37 +740,12 @@
             clip : clip the gradients to counter exploding gradient problem.
         Returns:
             iteration_loss : average loss per time step.
-<<<<<<< HEAD
-        '''        
-=======
-        ''' 
->>>>>>> aaf6cfbd
         loss = 0
         print_losses = []
         n_totals = 0
         
         input_variable = input_variable.to(self.device)
         motion_variable = motion_variable.to(self.device)
-<<<<<<< HEAD
-        
-        if self.cfg.opt_encoder:
-            # input_variable, motion_variable = self.encoder(input_variable, 
-            #                                                motion_variable)
-            v_features = self.encoder(input_variable, 
-                                                          motion_variable)
-
-        # aligned_objects = self.objectAlign(r_obj_feats, r_hat)    
-        
-        target_variable = target_variable.to(self.device)
-        mask = mask.byte().to(self.device)
-        
-        # Forward pass through encoder
-        decoder_input = torch.LongTensor([[self.cfg.SOS_token for _ in range(10)]])
-        decoder_input = decoder_input.to(self.device)
-
-        decoder_hidden = torch.zeros(self.cfg.n_layers, 
-                                     10,
-=======
         object_variable = object_variable.to(self.device)
         target_variable = target_variable.to(self.device)
         mask = mask.byte().to(self.device)
@@ -852,9 +759,7 @@
         # Forward pass through encoder
         decoder_input = torch.LongTensor([[self.cfg.SOS_token for _ in range(10)]])\
             .to(self.device)
-
-        decoder_hidden = torch.zeros(self.cfg.n_layers, 10, 
->>>>>>> aaf6cfbd
+        decoder_hidden = torch.zeros(self.cfg.n_layers, 10,
                                      self.cfg.decoder_hidden_size).to(self.device)
         
         if self.cfg.decoder_type == 'lstm':
@@ -862,40 +767,18 @@
             decoder_hidden_lang = (decoder_hidden, decoder_hidden)
         
         # concat the input and motion variable
-<<<<<<< HEAD
-        # v_features = torch.cat((input_variable, motion_variable), dim=-1).to(self.device) 
-        for t in range(max_target_len):
-            # Forward batch of sequences through decoder one time step at a time
-            decoder_output, decoder_hidden_attn, decoder_hidden_lang = self.decoder(decoder_input,
-                                                                                    decoder_hidden_attn,
-                                                                                    decoder_hidden_lang, 
-                                                                                    v_features.float())
-=======
         # v_features = torch.cat((input_variable, motion_variable), dim=-1).to(self.device)        
         for t in range(max_target_len):
             decoder_output, decoder_hidden_attn, decoder_hidden_lang =\
                 self.decoder(decoder_input, decoder_hidden_attn, decoder_hidden_lang, 
                              v_features, aligned_objects)
->>>>>>> aaf6cfbd
             
             # No teacher forcing: next input is decoder's own current output(model distribution)
             _, topi = decoder_output.squeeze(0).topk(1)
 
             decoder_input = torch.LongTensor([[topi[i][0] for i in range(10)]])
 
-            decoder_input = decoder_input.to(self.device)
-<<<<<<< HEAD
-            # Calculate and accumulate loss
-            mask_loss, nTotal = utils.maskNLLLoss(decoder_output, 
-                                                    target_variable[t], 
-                                                    mask[t],
-                                                    self.device)
-        
-        loss += mask_loss
-        print_losses.append(mask_loss.item() * nTotal)
-        n_totals += nTotal
-=======
-            
+            decoder_input = decoder_input.to(self.device)            
             # Calculate and accumulate loss
             mask_loss, nTotal = utils.maskNLLLoss(decoder_output, target_variable[t], 
                                                   mask[t], self.device)
@@ -903,7 +786,6 @@
             loss += mask_loss
             print_losses.append(mask_loss.item() * nTotal)
             n_totals += nTotal
->>>>>>> aaf6cfbd
         
         return sum(print_losses) / n_totals
 
